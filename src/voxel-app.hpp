--- conflicted
+++ resolved
@@ -1,11 +1,7 @@
 #pragma once
-<<<<<<< HEAD
-#include "core/ui-build.hpp"
-=======
 #include "user-interface\root.hpp"
 #include "vox/shaders/shared.inl"
 
->>>>>>> ce4d4d1d
 #include "vox/vox-camera.hpp"
 #include "vox/vox-renderer.hpp"
 #include <application.hpp>
@@ -16,18 +12,8 @@
 {
   public:
     VoxelRenderer voxelRenderer;
-
     VoxCamera camera;
-
-    UIData uiState{
-        .time = 0.0f,
-<<<<<<< HEAD
-        .menuOpen = true,
-=======
-        .backgroundColor = stateData.backgroundColor
->>>>>>> ce4d4d1d
-    };
-
+    UIData uiState;
     daxa::ImageId render_image;
     daxa::TaskImage task_render_image;
 
@@ -63,7 +49,6 @@
         // ui state
         uiState.time = GetTime();
 
-        printf("width: %d, height: %d\n", (int)window.GetWidth(), (int)window.GetHeight());
         fflush(stdout);
 
         UIInputs input =
@@ -77,14 +62,6 @@
                 .scrollDeltaY = InputManager::GetMouseScrollDelta().y,
                 .deltaTime = dt,
             };
-
-        bool menuOpenBefore = uiState.menuOpen;
-        ClayUI::Update<UIState>(uiState, input, build_ui);
-
-        if (menuOpenBefore && !uiState.menuOpen)
-        {
-            InputManager::CaptureMouseResetDelta(true);
-        }
 
         if (InputManager::WasKeyPressed(Key::F4))
         {
@@ -105,8 +82,7 @@
 
         if (InputManager::WasKeyPressed(Key::Escape))
         {
-            InputManager::CaptureMouseResetDelta(false);
-            
+            InputManager::CaptureMouseResetDelta(!InputManager::IsMouseCaptured()); // use escape to toggle mouse capture
         }
 
         // if mouse is captured, update camera
@@ -117,33 +93,16 @@
             camera.processKeyboard(dt);
         }
 
-<<<<<<< HEAD
-        voxelRenderer.Update(stateData);
-=======
-        uiState.time = GetTime();
-        uiState.backgroundColor = stateData.backgroundColor;
-
-        UIInputs input =
-            {
-                .screenWidth = (int)window.GetWidth(),
-                .screenHeight = (int)window.GetHeight(),
-                .pointerX = InputManager::GetMousePosition().x,
-                .pointerY = InputManager::GetMousePosition().y,
-                .pointerDown = InputManager::IsMouseButtonPressed(MouseButton::Left),
-                .scrollDeltaX = InputManager::GetMouseScrollDelta().x,
-                .scrollDeltaY = InputManager::GetMouseScrollDelta().y,
-                .deltaTime = dt,
-            };
-
+        uiState.mouseIsActive = !InputManager::IsMouseCaptured(); // assuming that the mouse is active when it is not captured (so it is visible and can interact with UI)
         bool menuOpenBefore = uiState.mouseIsActive;
         ClayUI::Update<UIData>(uiState, input, init_root_ui);
 
-        if (menuOpenBefore && !uiState.mouseIsActive) 
+        if (menuOpenBefore && !uiState.mouseIsActive)
         {
-            // inputs will be captured for graphics
             InputManager::CaptureMouseResetDelta(true);
         }
->>>>>>> ce4d4d1d
+
+        voxelRenderer.Update(stateData);
     }
 
     void OnResize(u32 sx, u32 sy) override
